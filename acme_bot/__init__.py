"""Root module of the music bot."""
import argparse
import logging
from shutil import which

from discord.ext import commands
from textx.exceptions import TextXSyntaxError

from acme_bot.config import COMMAND_PREFIX, LOG_LEVEL, DISCORD_TOKEN, load_config
from acme_bot.music import MusicModule
from acme_bot.shell import ShellModule


class HelpCommand(commands.DefaultHelpCommand):
    """This class provides a help command that works correctly with
    the shell interpreter."""

    # Catch the "display" keyword argument and ignore it
    # pylint: disable=arguments-differ
    async def command_callback(self, ctx, command=None, **_):
        # Defining this attribute is necessary for the help command to work
        # pylint: disable=attribute-defined-outside-init
        self.context = ctx
        return await super().command_callback(ctx, command=command)


def run():
    """The entry point for acme-bot."""
    parser = argparse.ArgumentParser(description="Launch the ACME Universal Bot.")
    parser.add_argument(
        "-c", "--config", metavar="FILE", help="path to bot configuration file"
    )

    args = vars(parser.parse_args())
    load_config(args.get("config"))

    client = commands.Bot(command_prefix=COMMAND_PREFIX(), help_command=HelpCommand())
    logging.basicConfig(
        format="[%(asctime)s] %(levelname)s: %(message)s", level=LOG_LEVEL()
    )

    if which("ffmpeg"):
        client.add_cog(MusicModule(client))
    else:
        logging.error("FFMPEG executable not found! Disabling MusicModule.")

    client.add_cog(ShellModule(client))

<<<<<<< HEAD
    try:
        from acme_bot.external_control import ExternalControlModule

        message_queue_uri = environ["MESSAGE_QUEUE_URI"]
        client.add_cog(ExternalControlModule(client, message_queue_uri))
    except ModuleNotFoundError:
        logging.info("External control not available! Disabling ExternalControlModule.")
    except KeyError:
        logging.error(
            "Message queue URI not found! "
            "Please provide the address in the MESSAGE_QUEUE_URI environment variable!"
        )
        raise

=======
>>>>>>> d7ca9d2f
    @client.event
    async def on_ready():
        """Prints a message to stdout once the bot has started."""
        logging.info("Connection is ready.")

    @client.event
    async def on_command_error(ctx, error):
        """Handles exceptions raised during command execution."""
        if isinstance(error, commands.CommandError) and hasattr(error, "original"):
            await ctx.send(f"Error: {error.original}.")
        elif isinstance(error, TextXSyntaxError):
            await ctx.send(f"Syntax error: {error.message}")
        elif isinstance(error, TypeError):
            command = ctx.command
            await ctx.send(
                f"Error: {error}.\n"
                f"Command usage: `{command.qualified_name} {command.signature}`\n"
                f"For more information, refer to `!help {command.name}`."
            )
        else:
            await ctx.send(f"Error: {error}.")

    @client.event
    async def on_disconnect():
        """Handles the termination of connections to Discord servers."""
        # client.get_cog("MusicModule").pause_players()
        logging.warning("Connection closed, will attempt to reconnect.")

    @client.event
    async def on_resumed():
        """Handles restarts of connections to Discord servers."""
        # client.get_cog("MusicModule").resume_players()
        logging.info("Connection resumed.")

    async def eval_command(ctx):
        if ctx.invoked_with:
            message = ctx.message.content
            command = message.lstrip(ctx.prefix)
            try:
                model = ShellModule.META_MODEL.model_from_str(command.strip())
                await model.eval(ctx)
            except (
                commands.CommandError,  # Explicitly thrown command errors
                TextXSyntaxError,  # Shell syntax errors
                TypeError,  # Type mismatch errors, mostly incorrect function args
            ) as exc:
                client.dispatch("command_error", ctx, exc)
            # Catch the remaining exceptions and log them for later analysis
            # pylint: disable=broad-except
            except Exception as error:
                logging.exception(
                    "Exception caused by message '%s':",
                    ctx.message.content,
                    exc_info=error,
                )
            else:
                client.dispatch("command_completion", ctx)

    @client.event
    async def on_message(message):
        if message.author.bot:
            return
        ctx = await client.get_context(message)
        await eval_command(ctx)

    client.run(DISCORD_TOKEN())<|MERGE_RESOLUTION|>--- conflicted
+++ resolved
@@ -46,7 +46,6 @@
 
     client.add_cog(ShellModule(client))
 
-<<<<<<< HEAD
     try:
         from acme_bot.external_control import ExternalControlModule
 
@@ -61,8 +60,6 @@
         )
         raise
 
-=======
->>>>>>> d7ca9d2f
     @client.event
     async def on_ready():
         """Prints a message to stdout once the bot has started."""
